--- conflicted
+++ resolved
@@ -67,11 +67,7 @@
 
 all-sentences = ["GNSS", "waypoint", "maritime", "water", "vendor-specific", "other"]
 # GNSS specific sentences related to the possition or speed relative to the ground
-<<<<<<< HEAD
-GNSS = ["ALM", "GBS", "GGA", "GLL", "GNS", "GSA", "GST", "GSV", "RMC", "VTG"]
-=======
-GNSS = ["APA", "ALM", "GBS", "GGA", "GLL", "GNS", "GSA", "GSV", "RMC", "VTG"]
->>>>>>> 2f9cf423
+GNSS = ["APA", "ALM", "GBS", "GGA", "GLL", "GNS", "GSA", "GST", "GSV", "RMC", "VTG"]
 
 waypoint = ["AAM", "BOD", "BWC", "BWW", "WNC", "ZFO", "ZTG"]
 maritime = ["waypoint", "water"]
